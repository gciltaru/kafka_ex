--- conflicted
+++ resolved
@@ -242,8 +242,6 @@
     # Parsing happens to return the assignments reversed, which is fine as there's no
     # ordering. Just reverse what we expect to match
     assert answer.assignments == Enum.reverse(my_assignments)
-<<<<<<< HEAD
-=======
   end
 
   test "can heartbeat" do
@@ -263,8 +261,6 @@
 
     answer = GenServer.call(:heartbeat, {:heartbeat, random_group, generation_id, member_id})
     assert answer.error_code == :no_error
-
->>>>>>> 2ed1aacf
   end
 
 end