--- conflicted
+++ resolved
@@ -2,12 +2,8 @@
   use ExUnit.Case, async: false
   alias KafkaEx.Config
 
-<<<<<<< HEAD
-  test "Setting disable_default_worker to true removes the KafkaEx.server worker" do
-=======
   @tag :integration
   test "Setting disable_default_worker to true removes the KafkaEx.Server worker" do
->>>>>>> ec766996
     # stop the application, disable the default worker, restart the application
     :ok = Application.stop(:kafka_ex)
     Application.put_env(:kafka_ex, :disable_default_worker, true)
