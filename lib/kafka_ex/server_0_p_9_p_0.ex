--- conflicted
+++ resolved
@@ -76,11 +76,7 @@
     {broker, state} = broker_for_consumer_group_with_update(state)
     request = JoinGroup.create_request(state.correlation_id, @client_id, join_group_request)
     response = broker
-<<<<<<< HEAD
       |> NetworkClient.send_sync_request(request, sync_timeout(network_timeout))
-=======
-      |> NetworkClient.send_sync_request(request, config_sync_timeout())
->>>>>>> f45eec5a
       |> JoinGroup.parse_response
     {:reply, response, %{state | correlation_id: state.correlation_id + 1}}
   end
@@ -90,11 +86,7 @@
     {broker, state} = broker_for_consumer_group_with_update(state)
     request = SyncGroup.create_request(state.correlation_id, @client_id, sync_group_request)
     response = broker
-<<<<<<< HEAD
       |> NetworkClient.send_sync_request(request, sync_timeout(network_timeout))
-=======
-      |> NetworkClient.send_sync_request(request, config_sync_timeout())
->>>>>>> f45eec5a
       |> SyncGroup.parse_response
     {:reply, response, %{state | correlation_id: state.correlation_id + 1}}
   end
@@ -104,11 +96,7 @@
     {broker, state} = broker_for_consumer_group_with_update(state)
     request = LeaveGroup.create_request(state.correlation_id, @client_id, request)
     response = broker
-<<<<<<< HEAD
       |> NetworkClient.send_sync_request(request, sync_timeout(network_timeout))
-=======
-      |> NetworkClient.send_sync_request(request, config_sync_timeout())
->>>>>>> f45eec5a
       |> LeaveGroup.parse_response
     {:reply, response, %{state | correlation_id: state.correlation_id + 1}}
   end
@@ -118,11 +106,7 @@
     {broker, state} = broker_for_consumer_group_with_update(state)
     request = Heartbeat.create_request(state.correlation_id, @client_id, request)
     response = broker
-<<<<<<< HEAD
       |> NetworkClient.send_sync_request(request, sync_timeout(network_timeout))
-=======
-      |> NetworkClient.send_sync_request(request, config_sync_timeout())
->>>>>>> f45eec5a
       |> Heartbeat.parse_response
     {:reply, response, %{state | correlation_id: state.correlation_id + 1}}
   end
